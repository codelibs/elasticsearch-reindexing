--- conflicted
+++ resolved
@@ -69,15 +69,9 @@
                 sendResponse(request, channel, params);
                 break;
             case POST:
-<<<<<<< HEAD
-                final boolean waitForCompletion = request.paramAsBoolean(
-                        "wait_for_completion", false);
-                name = reindexingService.execute(request, request.hasContent() ? request.content() : null,
-=======
                 final boolean waitForCompletion = request.paramAsBoolean("wait_for_completion", false);
                 name = reindexingService.execute(request,
                         request.hasContent() ? request.content() : null,
->>>>>>> 27a389ca
                         new ActionListener<Void>() {
                             @Override
                             public void onResponse(final Void response) {
